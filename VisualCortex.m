(* VisualCortex.m
 *
 * Functions and data structures for efficiently implementing retinotopy on the cortical surface,
 * including the Banded Double-Sech model of Schira, Tyler, Spehar, and Breakspear (2010), in
 * Mathematica.
 * References:
 *   [Retinotopic Templates]
 *   Benson NC, Butt OH, Brainard DH, Aguirre GK (2014) Correction of Distortion in Flattened 
 *     Representations of the Cortical Surface Allows Prediction of V1-V3 Functional Organization
 *     from Anatomy. PLoS Comput Biol 10(3): e1003538. doi: 10.1371/journal.pcbi.1003538
 *   [Schira Model of Retinotopy]
 *   Schira MM, Tyler CW, Spehar B, Breakspear M (2010) Modeling Magnification and Anisotropy in the
 *     Primate Foveal Confluence. PLoS Comput Biol 6(1): e1000651. doi: 10.1371/journal.pcbi.1000651
 *   [V1 Masks and Hulls]
 *   Hinds OP, Rajendran N, Polimeni JR, Augustinack JC, Wiggins G, Wald LL, Diana Rosas H,
 *     Potthast A, Schwartz EL, Fischl B (2008) Accurate prediction of V1 location from cortical
 *     folds in a surface coordinate system. Neuroimage. 2008 Feb 15;39(4):1585-99.
 *     doi: 10.1016/j.neuroimage.2007.10.033
 *
 * Copyright (C) 2013-2014 by Noah C. Benson.
 * This file is part of the MmaSurfer library, which is provided under the terms of the Eclipse
 * Public License, version 1.0. See the accompanying LICENSE file for more information.
 *)

(**************************************************************************************************)
BeginPackage["VisualCortex`", {"CorticalSurface`", "FreeSurfer`"}];
Unprotect["VisualCortex`*", "VisualCortex`Private`*"];
ClearAll[ "VisualCortex`*", "VisualCortex`Private`*"];

(* Eccentricity, PolarAngle, and VisualAreal Definitions ******************************************)
Eccentricity::usage = "Eccentricity is a key used by the visual cortex package to represent eccentricity, as measured in degrees of visual angle from the foveal confluence (center of the visual field).";
PolarAngle::usage = "PolarAngle is a key used by the visual cortex package to represent the polar angle, as measured in degrees of rotation about the foveal confluence (center of the visual field) from the upper to the lower vertical meridia.";
VisualArea::usage = "VisualArea is a key used by the retinotopy package to represent the visual area ID of a particular patch of cortex. See also VisualAreasData.";

(* Complex Representation of the Visual Field  ****************************************************)
VisualAngleToComplex::usage = "VisualAngleToComplex[polarAngle, eccentricity] yields an imaginary number that represents the visual field coordinate. This complex number is always of the form r * Exp[I * t] where t is between -Pi/2 and Pi/2.";
ComplexToVisualAngle::usage = "ComplexToVisualAngle[z] yields a {polarAngle, eccentricity} pair that represents the visual angle coordinates represented by the complex number z. This complex  number should be of the form r * Exp[I * t] where t is between -Pi/2 and Pi/2.";
ComplexToPolarAngle::usage = "ComplexToPolarAngle[z] yields the polar angle value that is represented by the complex number z. This complex number should be of the form r * Exp[I * t] where t is between -Pi/2 and Pi/2.";
ComplexToEccentricity::usage = "ComplexToEccentricity[z] yields the eccentricity value that is represented by the complex number z. This complex number should be of the form r * Exp[I * t] where t is between -Pi/2 and Pi/2.";
ComplexToCoordinate::usage = "ComplexToCoordinate[z] yields {Re[z], Im[z]} for a complex z and a list of such for a list of complex z.";
CoordinateToComplex::usage = "CoordinateToComplex[{x,y}] yields x + I*y for real x and y.
CoordinateToComplex[{{x1,y1},{x2,y2}...}] yields a list of zi = xi + yi*I.
CoordinateToComplex[x, y] is equivalent to CoordinateToComplex[Thread[{x,y}]].";
CoordinateToVisualAngle::usage = "CoordinateToVisualAngle[x, y] yields the visual angle coordinate {\[Theta], \[Rho]} of the point given in the visual field by {x,y}. The polar angle is \[Theta] and is between -180 and 180 (degrees) with negative values indicating the left visual field, and the eccentricity value is \[Rho] and is between 0 and \[Infinity]. If the x and y arguments are equally sized lists, the funtion is automatically threaded over the arguments.
CoordinateToVisualAngle[{x,y}] for atomic x and y is equivalent to CoordinateToVisualAngle[x,y].
CoordinateToVisualAngle[{{x1, y1}, {x2, y2}, ...}] automatically threads the CoordinateToVisualAngle function across all given points. ";
VisualAngleToCoordinate::usage = "VisualAngleToCoordinate[\[Theta], \[Rho]] yields the cartesian coordinate {x,y} of the point in the visual field corresponding the polar angle \[Theta] and eccentricity \[Rho] where \[Theta] must be between -180 and 180 (degrees) with negative degrees representing the left visual field and the eccentricity \[Rho] should be between 0 and \[Infinity] (though negative values are accepted). If the \[Theta] and \[Rho] arguments are equally sized lists, then the result is automatically threaded over them.
VisualAngleToCoordinate[{\[Theta], \[Rho]] is equivalent to VisualAngleToCoordinate[\[Theta], \[Rho]].
VisualAngleToCoordinate[{{\[Theta]1, \[Rho]1}, {\[Theta]2, \[Rho]2}, ...}] is automatically threaded over all the individual \[Theta] and \[Rho] values.";

(* Visual Areas ***********************************************************************************)
VisualAreaQ::usage = "VisualAreaQ[area] yields true if and only if area is a valid visual area id.";
VisualAreaData::usage = "VisualAreaData[id] yields a list of data regarding the visual area whose ID is given. VisualAreaData[] yields a list of all known IDs and their data.";
VisualAreaName::usage = "VisualAreaName[id] yields the visual area name of the given visual area ID.";
VisualAreaSimplify::usage = "VisualAreaSimplify[id] yields a simplified version of id such that border IDs (e.g., V1/V2 border) are converted to the lower visual area, ventral and dorsal signatures are removed (all made dorsal), and anything outside of V1, V2, and V3 is converted to 0. Accordingly, this function always yields 0, 1, 2, or 3 for any valid visual area id.";
VisualAreaData::badarea = "An unknown visual area was given: `1`";

(* Retinotopic Templates **************************************************************************)
FSAverageSymPolarAngle::usage = "FSAverageSymPolarAngle yields the polar angle data for the fsaverage_sym subjectas a field on the fsaverage_sym hemisphere.";
FSAverageSymEccentricity::usage = "FSAverageSymEccentricity yields the eccentricity data for the  fsaverage_sym subject as a field on the fsaverage_sym hemisphere.";
FSAverageSymVisualArea::usage = "FSAverageSymVisualArea yields the visual area data for the  fsaverage_sym subject as a field on the fsaverage_sym hemisphere. Each vertex will either be labeled as 1, 2, 3 (for dorsal regions), or -1, -2, -3 (for ventral regions) or None.";
FSAverageSymRetinotopy::usage = "FSAverageSymRetinotopy yields the retinotopy field for the fsaverage_sym subject. The field for each vertex is {PA, E, A} where PA is the polar angle, E is the eccentricity, and A is the area.";

SubjectPolarAngle::usage = "SubjectPolarAngle[sub, hemi] yields the polar angle data for the subject sub and the hemisphere hemi as a field on the subject's registered fsaverage_sym hemisphere.";
SubjectEccentricity::usage = "SubjectEccentricity[sub, hemi] yields the eccentricity data for the  subject sub and the hemisphere hemi as a field on the subject's registered fsaverage_sym hemisphere.";
SubjectVisualArea::usage = "SubjectVisualArea[sub, hemi] yields the visual area data for the subject sub and the hemisphere hemi as a field on the subject's registered fsaverage_sym hemisphere. Each vertex will either be labeled as 1, 2, 3 (for dorsal regions), or -1, -2, -3 (for ventral regions) or None.";
SubjectRetinotopy::usage = "SubjectRetinotopy[sub, hemi] yields the retinotopy field for the given subject sub and the given hemisphere hemi. The field for each vertex is {PA, E, A} where PA is the polar angle, E is the eccentricity, and A is the area.";

(* V1 Masks and Hulls *****************************************************************************)
FSAverageV1Mask::usage = "FSAverageV1Mask[hemi] is a lazily-loaded label object of the points in the fsaverage V1, according to Hinds et al. (2008) NeuroImage. This data is loaded from the fsaverage subject, so that must be set appropriately (in the FreeSurfer package).";
FSAverageSymV1Mask::usage = "FSAverageSymV1Mask is a lazily-loaded label object of the points in the fsaverage_sym V1, according to Hinds et al. (2008) NeuroImage. This data is loaded from the fsaverage_sym subject, so that must be set appropriately (in the FreeSurfer package).";
FSAVerageV1::usage = "FSAverageV1[hemi] is a lazily-loaded list of vertex indices of those points in the fsaverage V1, according to Hinds et al. (2008) NeuroImage. This data is loaded from the fsaverage subject, so that must be set appropriately (in the FreeSurfer package). Note that the hull is determined for the surface projection in which the occipital pole is the center of the projection; indices are given, and the final and first indices are the same.";
FSAVerageSymV1::usage = "FSAverageSymV1 is a lazily-loaded list of vertex indices of those points in the fsaverage_sym V1, according to Hinds et al. (2008) NeuroImage. This data is loaded from the fsaverage_sym subject, so that must be set appropriately (in the FreeSurfer package). Note that the hull is determined for the surface projection in which the occipital pole is the center of the projection; indices are given, and the final and first indices are the same.";
FSAverageV1Hull::usage = "$FSAverageV1Hull[hemi] is the list of polygons in the convex hull of $FSAverageV1 (with the first polygon appended so that ListPlot or Lines will produce a correct polygon).";
FSAverageSymV1Hull::usage = "$FSAverageSymV1Hull is the list of polygons in the convex hull of $FSAverageSymV1 (with the first polygon appended so that ListPlot or Lines will produce a correct polygon).";

(* The Schira Model *******************************************************************************)
$DefaultSchiraA::usage = "The default value of the Schira model A parameter.";
$DefaultSchira\[CapitalLambda]::usage = "The default value of the Schira model lambda parameter.";
$DefaultSchira\[CapitalPsi]::usage = "The default rotation of the Schira model in radians.";
$DefaultSchira\[CapitalRho]90::usage = "The default degree position for 90 degrees in the Schira model.";
$DefaultSchiraV1Size::usage = "The default size of V1 in the Schira model.";
$DefaultSchiraV2Size::usage = "The default size of V2 in the Schira model.";
$DefaultSchiraV3Size::usage = "The default size of V3 in the Schira model.";
$DefaultSchiraHV4Size::usage = "The default size of the hV4 pseudo-area in the Schira model.";
$DefaultSchiraV3ASize::usage = "The default size of V3A-like pseudo-area in the Schira model.";
$DefaultSchiraFC::usage = "The default position of the foveal confluence in the Schira model.";
$DefaultSchiraScale::usage = "The default {x,y} scale of the Schira model.";
$DefaultSchiraShear::usage = "The default shear matrix of the Schira model.";
$SchiraParameters::usage = "$SchiraParameters yields a list of the default parameters for the Schira model. The list rules are delayed so any Block redefining the default Schira parameters will affect this list's values.";

A::usage="The A parameter of the Schira model.";
B::usage="The B parameter of the Schira model.";
\[CapitalPsi]::usage="The rotation parameter of the Schira model.";
\[CapitalLambda]::usage="The rotation parameter of the Schira model.";
\[CapitalRho]90::usage = "The degree position of 90 degrees in the Schira model.";
V1Size::usage="The parameter of the Schira model that determines the size of V1.";
V2Size::usage="The parameter of the Schira model that determines the size of V2.";
V3Size::usage="The parameter of the Schira model that determines the size of V3.";
HV4Size::usage="The parameter of the Schira model that determines the size of the hV4 pseudo-area.";
V3ASize::usage="The parameter of the Schira model that determines the size of the V3A pseudo-area.";
FC::usage="The foveal confluence position parameter of the Schira model.";
Shear::usage="The shear matrix parameter of the Schira model.";

SchiraModel::usage = "SchiraModel[parameters...] yields a SchiraModelObject using the given
 parameters when possible and using the default Schira parameters otherwise.";
SchiraModel::badarg = "Bad argument(s); all arguments must be rules: `1`";
SchiraModel::badarea = "Bad area given to Schira function; areas must be 1, 2, 3, or 4.";
SchiraModelObject::usage = "A SchiraModelObject form stores the data for a Schira model.";
SchiraModelObject::badarg = "Unrecognized SchiraModelObject argument: `1`";
SchiraFunction::usage = "SchiraFunction[mdl] yields the forward tranformation function for the given Schira model mdl. This is equivalent to mdl[Function].";
SchiraFunction::badarg = "Bad argument given to Schira function: `1`";
SchiraInverse::usage = "SchiraFunction[mdl] yields the inverse tranformation function for the given Schira model mdl. This is equivalent to mdl[Inverse].";
SchiraInverse::badarg = "Bad argument given to Schira inverse function: `1`";
CorticalMapToRetinotopy::usage = "CorticalMapToRetinotopy[model, map] yields a list of predictions, one per vertex in map, of the {polar angle, eccentricity, visual area} for the vertex in the given SchiraModelObject model. For any vertex that lies outside of the model's bounds, the absolute value of the visual area will be greater than 4. A list of vertices or a single vertex may also be substituted for map.
CorticalMapToRetinotopy[model, X, Y] is equivalent to CorticalMapToRetinotopy[model, Thread[{X,Y}]].
CorticalMapToRetinotopy[model] yields a pure curried function that may be called with map directly.";
RetinotopyToCorticalMap::usage = "RetinotopyToCorticalMap[model, retinotopy] yields a list of 5 x 2 matrices, each row of which gives the {x, y} coordinate predictions for one of the visual areas. The result contains one such matrix for each retinotopic coordinate given. The retinotopy argument must be a list of {polarAngle, eccentricity}. The rows of each coordinate matrix returned represent, in order, the V1, V2, V3, HV4, and V3A predictions for the given retinotopic coordinate. A single retinotopy coordinate may be given, in which case, a single coordinate matrix is returned.
RetinotopyToCorticalMap[model, polarAngles, eccentricities] is equivalent to RetinotopyToCorticalMap[model, Thread[{polarAngles, eccentricitie}]].
RetinotopyToCorticalMap[model] yields a pure curried function that may be called with retinotopy directly.";

PolarAngleLegend::usage = "PolarAngleLegend[hemi] yields a graphic that is appropriate for a polar angle legend. All options that are valid for DensityPlot can be passed.";
EccentricityLegend::usage = "EccentricityLegend[hemi,max] yields a graphic that is appropriate for an eccentricity legend. All options that are valid for DensityPlot can be passed. The range is an optional argument that specifies the max eccentricity for this legend (default: 20)";

SchiraParametricPlot::usage = "SchiraParametricPlot[mdl, options...] is equivalent to ParametricPlot[f[th,r], {th, thMin, thMax}, {r, rMin, rMax}, options] where f is the Schira function for the given SchiraModelObject mdl, and thMin, thMax, rMin, and rMax can be controlled via the additional option Range. The visual areas specified by the VisualAreas argument are plotted. The Range argument may be of the following forms: {thRange, rRange} or rRange where thRange must be {thMin, thMax} and rRange may be rMax (with rMin 0) or {rMin, rMax}.";
SchiraParametricPlot::badarg = "Bad argument to SchiraParametricPlot: `1`";
VisualAreas::usage = "VisualAreas is an optional keyword argument to the SchiraParametricPlot function. VisualAreas may be a list of any of {-4,-3,-2,-1,1,2,3,4}, which represent areas hV4, V3ventral, V2ventral, V1Ventral, V1Dorsal, V2Dorsal, V3Dorsal, V3A, respectively. The default value or Automatic will yield {-3,-2,-1,1,2,3}.";

SchiraLinePlot::usage = "SchiraLinePlot[mdl,options...] is equivalent to calling ParametricPlot[] with the given options, but such that the first arguments are optimized to draw polar angle and eccentricity lines from the given SchiraModelObject mdl. The following additional parameters may be given:
PolarAngleLines gives the polar angle values at which to daw iso-eccentric lines.
EccentricityLines gives the eccentricity values at which to draw iso-angular lines.
PolarAngleStyleFunction gives a function that, given a polar angle value, yields the style instruction for that polar angle line.
EccentricityFunction gives a function that, given a polar angle value, yields the style instruction for that polar angle line.
VisualAreas is used as in SchiraParametricPlot.
Range is used as in SchiraParametricPlot.";
SchiraLinePlot::badarg = "Bad argument to SchiraLinePlot: `1`";
PolarAngleLines::usage = "PolarAngleLines is an option to SchiraLinePlot that specifies the polar angle values at which to draw the iso-eccentric lines.";
EccentricityLines::usage = "EccentricityLines is an option to SchiraLinePlot that specifies the eccentricity values at which to draw the iso-angular lines.";
PolarAngleStyleFunction::usage = "PolarAngleStyleFunction is an option to SchiraLinePlot that must accept a polar angle value and yield the style directive for plotting that angle's iso-eccentric line. The value Automatic results in ColorCortex[PolarAngle] beign used. The values Thick, Dashed, Dotted, etc. will result in the same coloring schele with the option directive appended.";
EccentricityStyleFunction::usage = "EccentricityStyleFunction is an option to SchiraLinePlot that must accept an eccentricity value and yield the style directive for plotting that eccentricity's iso-angular line. The value Automatic results in ColorCortex[Eccentricity] beign used. The values Thick, Dashed, Dotted, etc. will result in the same coloring schele with the option directive appended.";

(**************************************************************************************************)
(**************************************************************************************************)
Begin["`Private`"];

(* Visual Angles and Visual Areas *****************************************************************)
PolarAngle = PolarAngle;
Eccentricity = Eccentricity;
VisualArea = VisualArea;
Protect[PolarAngle, Eccentricity, VisualArea];

VisualAngleToComplex[th_, r_] := r * Exp[I * (Pi/2 - th * Pi / 180)];
ComplexToVisualAngle[z_] := {180/Pi * (Pi/2 - Arg[z]), Abs[z]};
ComplexToPolarAngle[z_] := 180/Pi * (Pi/2 - Arg[z]);
ComplexToEccentricity[z_] := Abs[z];
ComplexToCoordinate[z_] := {Re[z],Im[z]};
SetAttributes[ComplexToCoordinate, Listable];
CoordinateToComplex[x_,y_] := x + I*y;
CoordinateToComplex[xy_List] := Which[
  Length[xy] == 0, {},
  ListQ[First[xy]], With[{tr = Transpose[xy]}, tr[[1]] + I*tr[[2]]],
  True, xy[[1]] + I * xy[[2]]];
CoordinateToVisualAngle[x_, y_] := {90 - 180/Pi*ArcTan[x,y], Sqrt[x^2 + y^2]};
CoordinateToVisualAngle[{x:Except[_List], y:Except[_List]}] := {
  90 - 180/Pi*ArcTan[x,y],
  Sqrt[x^2 + y^2]};
CoordinateToVisualAngle[l_List /; MatchQ[Dimensions[l], {_,2}]] := With[
  {tr = Transpose[l]},
  Transpose[
    {90 - 180/Pi*ArcTan[tr[[1]], tr[[2]]],
     Sqrt[tr[[1]]^2 + tr[[2]]^2]}]];
VisualAngleToCoordinate[t_, r_] := r * {Cos[Pi/180*t], Sin[Pi/180*t]};
VisualAngleToCoordinate[{t:Except[_List], r:Except[_List]}] := r * {
  Cos[Pi/180*(90 - t)],
  Sin[Pi/180*(90 - t)]};
VisualAngleToCoordinate[l_List /; MatchQ[Dimensions[l], {_,2}]] := With[
  {tr = Transpose[l]},
  Transpose[
    tr[[2]] * {Cos[Pi/180*(90 - tr[[1]])], Sin[Pi/180*(90 - tr[[1]])]}]];
Protect[VisualAngleToComplex, ComplexToVisualAngle, ComplexToPolarAngle, ComplexToEccentricity,
        CoordinateToComplex, ComplexToCoordinate, CoordinateToVisualAngle, VisualAngleToCoordinate];

$VisualAreasData = {
  1  -> {"Name" -> "V1 Dorsal",  "Areas" -> {"V1"}, "Simple" -> 1, "Stream" -> "Dorsal"},
  -1 -> {"Name" -> "V1 Ventral", "Areas" -> {"V1"}, "Simple" -> 1, "Stream" -> "Ventral"},
  2  -> {"Name" -> "V2 Dorsal",  "Areas" -> {"V2"}, "Simple" -> 2, "Stream" -> "Dorsal"},
  -2 -> {"Name" -> "V2 Ventral", "Areas" -> {"V2"}, "Simple" -> 2, "Stream" -> "Ventral"},
  3  -> {"Name" -> "V3 Dorsal",  "Areas" -> {"V3"}, "Simple" -> 3, "Stream" -> "Dorsal"},
  -3 -> {"Name" -> "V3 Ventral", "Areas" -> {"V3"}, "Simple" -> 3, "Stream" -> "Ventral"},
  4  -> {"Name" -> "V3A", "Areas" -> {"V3A"}, "Simple" -> 0, "Stream" -> "Dorsal"},
  -4 -> {"Name" -> "HV4", "Areas" -> {"HV4"}, "Simple" -> 0, "Stream" -> "Ventral"},
  5  -> {"Name" -> "Unknown Dorsal Area",  "Areas" -> {}, "Simple" -> 0, "Stream" -> "Dorsal"},
  -5 -> {"Name" -> "Unknown Ventral Area", "Areas" -> {}, "Simple" -> 0, "Stream" -> "Ventral"},
  0  -> {"Name" -> "V1 Horizontal Meridian", "Areas" -> {"V1"}, "Simple" -> 1, "Stream" -> None},
  (3/2)  -> {"Name" -> "V1/V2 Lower Vertical Meridian", "Areas" -> {"V1", "V2"}, "Simple" -> 1, "Stream" -> "Dorsal"},
  (-3/2) -> {"Name" -> "V1/V2 Upper Vertical Meridian", "Areas" -> {"V1", "V2"}, "Simple" -> 1, "Stream" -> "Ventral"},
  (5/2)  -> {"Name" -> "V2/V3 Lower Vertical Meridian", "Areas" -> {"V2", "V3"}, "Simple" -> 2, "Stream" -> "Dorsal"},
  (-5/2) -> {"Name" -> "V2/V3 Upper Vertical Meridian", "Areas" -> {"V2", "V3"}, "Simple" -> 2, "Stream" -> "Ventral"},
  (7/2)  -> {"Name" -> "V3/V3A Lower Vertical Meridian", "Areas" -> {"V3", "V3A"}, "Simple" -> 3, "Stream" -> "Dorsal"},
  (-7/2) -> {"Name" -> "V3/HV4 Upper Vertical Meridian", "Areas" -> {"V3", "HV4"}, "Simple" -> 3, "Stream" -> "Ventral"},
  (9/2)  -> {"Name" -> "V3A Upper Vertical Meridian", "Areas" -> {"V3A"}, "Simple" -> 0, "Stream" -> "Dorsal"},
  (-9/2) -> {"Name" -> "HV4 Lower Vertical Meridian", "Areas" -> {"HV4"}, "Simple" -> 0, "Stream" -> "Ventral"}};
$VisualAreasDispatch = Dispatch[
  Append[
    $VisualAreasData,
    a_ :> (Message[VisualAreaData::badarea, a]; Indeterminate)]];

VisualAreaData[] := $VisualAreasData;
VisualAreaData[id_] := Replace[id, $VisualAreasDispatch];
VisualAreaName[id_] := Check[Replace["Name", Replace[id, $VisualAreasDispatch]], Indeterminate];
VisualAreaSimplify[id_] := Check[Replace["Simple", Replace[id, $VisualAreasDispatch]], Indeterminate];
SetAttributes[VisualAreaData, Listable];
SetAttributes[VisualAreaName, Listable];
SetAttributes[VisualAreaSimplify, Listable];
Protect[$VisualAreasData, $VisualAreasDispatch, VisualAreaData, VisualAreaName, VisualAreaSimplify];

(* Retinotopic Templates **************************************************************************)
FSAverageSymRetinotopy := With[
  {field = Check[
     MapThread[
       Function[{pa, e, a},
         Which[
           Abs[a] < 1 || Abs[a] > 3, {None, None, None},
           NumberQ[pa] && pa > 90.0, {pa, e, -Abs[a]},
           NumberQ[pa] && pa <= 90.0, {pa, e, Abs[a]},
           True, {None, None, None}]],
       Map[
         Function[{fl}, First[Surfaces[Import[fl, "MGH"]]]],
         {"https://cfn.upenn.edu/aguirreg/public/ES_template/mgh_files/angle-template.sym.mgh",
          "https://cfn.upenn.edu/aguirreg/public/ES_template/mgh_files/eccen-template.sym.mgh",
          "https://cfn.upenn.edu/aguirreg/public/ES_template/mgh_files/areas-template.sym.mgh"}]],
     $Failed]},
  If[filed === $Failed,
    $Failed,
    (Unprotect[FSAverageSymRetinotopy];
     Set[FSAverageSymRetinotopy, Rule[field, FSAverageSymSphereSurface]];
     Protect[FSAverageSymRetinotopy];
     FSAverageSymRetinotopy)]];
FSAverageSymPolarAngle := With[
  {retino = Check[FSAverageSymRetinotopy, $Failed]},
  If[retino === $Failed,
    $Failed,
    (Unprotect[FSAverageSymPolarAngle];
     Set[FSAverageSymPolarAngle, Rule[Field[retino][[All,1]], FSAverageSymSphereSurface]];
     Protect[FSAverageSymPolarAngle];
     FSAverageSymPolarAngle)]];
FSAverageSymEccentricity := With[
  {retino = Check[FSAverageSymRetinotopy, $Failed]},
  If[retino === $Failed,
    $Failed,
    (Unprotect[FSAverageSymEccentricity];
     Set[FSAverageSymEccentricity, Rule[Field[retino][[All,2]], FSAverageSymSphereSurface]];
     Protect[FSAverageSymEccentricity];
     FSAverageSymEccentricity)]];
FSAverageSymVisualArea := With[
  {retino = Check[FSAverageSymRetinotopy, $Failed]},
  If[retino === $Failed,
    $Failed,
    (Unprotect[FSAverageSymVisualArea];
     Set[FSAverageSymVisualArea, Rule[Field[retino][[All,3]], FSAverageSymSphereSurface]];
     Protect[FSAverageSymVisualArea];
     FSAverageSymVisualArea)]];

SubjectRetinotopy[sub_, hemi:(LH|RH)] := With[
  {retino = Check[
     SurfaceResample[
       FSAverageSymRetinotopy,
       SubjectSymSurface[sub, hemi]],
     $Failed]},
  If[retino === $Failed,
    $Failed,
    (Unprotect[SubjectRetinotopy];
     Set[SubjectRetinotopy[sub, hemi], retino];
     Protect[SubjectRetinotopy];
     retino /: SubjectDirectory[retino] = sub;
     retino)]];
SubjectPolarAngle[sub_, hemi:(LH|RH)] := With[
  {retino = Check[
     SurfaceResample[
       FSAverageSymPolarAngle,
       SubjectSymSurface[sub, hemi]],
     $Failed]},
  If[retino === $Failed,
    $Failed,
    (Unprotect[SubjectPolarAngle];
     Set[SubjectPolarAngle[sub, hemi], retino];
     Protect[SubjectPolarAngle];
     retino /: SubjectDirectory[retino] = sub;
     retino)]];
SubjectEccentricity[sub_, hemi:(LH|RH)] := With[
  {retino = Check[
    SurfaceResample[
      FSAverageSymEccentricity,
      SubjectSymSurface[sub, hemi]],
    $Failed]},
  If[retino === $Failed,
    $Failed,
    (Unprotect[SubjectEccentricity];
     Set[SubjectEccentricity[sub, hemi], retino];
     Protect[SubjectEccentricity];
     retino /: SubjectDirectory[retino] = sub;
     retino)]];
SubjectVisualArea[sub_, hemi:(LH|RH)] := With[
  {retino = Check[
     SurfaceResample[
       FSAverageSymVisualArea,
       SubjectSymSurface[sub, hemi]],
     $Failed]},
  If[retino === $Failed,
    $Failed,
    (Unprotect[SubjectVisualArea];
     Set[SubjectVisualArea[sub, hemi], retino];
     Protect[SubjectVisualArea];
     retino /: SubjectDirectory[retino] = sub;
     retino)]];

Protect[
  FSAverageSymRetinotopy, FSAverageSymPolarAngle, FSAverageSymEccentricity, FSAverageSymVisualArea,
  SubjectRetinotopy, SubjectPolarAngle, SubjectEccentricity, SubjectVisualArea];


(* V1 Masks and Hulls *****************************************************************************)
FSAverageV1Mask[hemi:(LH|RH)] := With[
  {res = Check[
     Import[
       $FSAverage <> "/label/"<> If[hemi === LH, "lh", "rh"] <> ".v1.predict.label",
       "FreeSurferLabel",
       Max -> Length[Field[FSAverageCurvature[hemi]]]],
     $Failed]},
  If[res === $Failed,
    $Failed,
    (Unprotect[FSAverageV1Mask];
     Set[FSAverageV1Mask[hemi], res];
     Protect[FSAverageV1Mask];
     res)]];
FSAverageSymV1Mask := With[
  {res = Check[
     Import[
       If[FileExistsQ[$FSAverageSym <> "/label/lh.v1.predict.label"],
         $FSAverageSym <> "/label/lh.v1.predict.label",
         $FSAverageSym <> "/label/lh.v1-predict.label"],
       "FreeSurferLabel",
       Max -> Length[Field[FSAverageSymCurvature]]],
     $Failed]},
  If[res === $Failed,
    $Failed,
    (Unprotect[FSAverageSymV1Mask];
     Set[FSAverageSymV1Mask, res];
     Protect[FSAverageSymV1Mask];
     res)]];

FSAverageV1[hemi:(LH|RH)] := With[
  {idcs = Check[
     Flatten[Position[Normal[Field[FSAverageV1Mask[hemi]]], 1]],
     $Failed]},
  If[idcs === $Failed,
    $Failed,
    (Unprotect[FSAverageV1];
     Set[FSAverageV1[hemi], idcs];
     Protect[FSAverageV1];
     idcs)]];
FSAverageSymV1 := With[
  {idcs = Check[
     Flatten[Position[Normal[Field[FSAverageSymV1Mask]], 1]],
     $Failed]},
  If[idcs === $Failed,
    $Failed,
    (Unprotect[FSAverageSymV1];
     Set[FSAverageSymV1, idcs];
     Protect[FSAverageSymV1];
     idcs)]];

FSAverageV1Hull[hemi:(LH|RH)] := With[
  {res = Check[
     With[
       {Z = Normal[Field[FSAverageV1Mask[hemi]]],
        V = Vertices[FSAverageSphereSurface[hemi]]},
       With[
         {ids = Map[
            Rest[SortBy[#, Z[[#]] &]] &,
            Select[
              Faces[FSAverageSphereSurface[hemi]],
              Total[Z[[#]]] == 2 &]]},
         With[
           {disp = Dispatch[
              Map[
                #[[1, 1]] -> #[[All, 2]] &,
                GatherBy[
                  Flatten[
                    Map[
                      {#1[[1]] -> #1[[2]], #1[[2]] -> #1[[1]]} &,
                      ids]],
                  #[[1]] &]]],
            first = ids[[1, 2]],
            last = ids[[1, 1]]},
           NestWhileList[
             Function[{edge},
               With[
                 {from = edge[[1]],
                  opts = edge[[2]] /. disp},
                 {edge[[2]], If[opts[[1]] == from, opts[[2]], opts[[1]]]}]],
             First[ids],
             #[[2]] != last &]]]],
     $Failed]},
  If[res === $Failed,
    $Failed,
    (Unprotect[FSAverageV1Hull];
     Set[FSAverageV1Hull[hemi], res];
     Protect[FSAverageV1Hull];
     res)]];
FSAverageSymV1Hull := With[
  {res = Check[
     With[
       {Z = Normal[Field[FSAverageSymV1Mask]],
        V = VertexList[FSAverageSymSphereSurface]},
       With[
         {ids = Map[
            Rest[SortBy[#, Z[[#]] &]] &,
            Select[
              Faces[FSAverageSymSphereSurface],
              Total[Z[[#]]] == 2 &]]},
         With[
           {disp = Dispatch[
              Map[
                #[[1, 1]] -> #[[All, 2]] &,
                GatherBy[
                  Flatten[
                    Map[
                      {#1[[1]] -> #1[[2]], #1[[2]] -> #1[[1]]} &,
                      ids]],
                  #[[1]] &]]],
            first = ids[[1, 2]],
            last = ids[[1, 1]]},
           NestWhileList[
             Function[{edge},
               With[
                 {from = edge[[1]],
                  opts = edge[[2]] /. disp},
                 {edge[[2]], If[opts[[1]] == from, opts[[2]], opts[[1]]]}]],
             First[ids],
             #[[2]] != last &]]]],
     $Failed]},
  If[res === $Failed,
    $Failed,
    (Unprotect[FSAverageSymV1Hull];
     Set[FSAverageSymV1Hull, res];
     Protect[FSAverageSymV1Hull];
     res)]];

Protect[
  FSAverageV1, FSAverageV1Mask, FSAverageV1Hull, 
  FSAverageSymV1, FSAverageSymV1Mask, FSAverageSymV1Hull];


(* Default Schira Parameters **********************************************************************)
$DefaultSchiraA = 2.0;
$DefaultSchiraB = 60.0;
$DefaultSchira\[CapitalLambda] = 1.0;
$DefaultSchira\[CapitalPsi] = 0.30;
$DefaultSchiraV1Size = 0.99;
$DefaultSchiraV2Size = 0.79;
$DefaultSchiraV3Size = 0.38;
$DefaultSchiraHV4Size = 0.3;
$DefaultSchiraV3ASize = 0.3;
$DefaultSchiraFC = {-0.14, -0.1};
$DefaultSchiraScale = {0.35, 0.35};
$DefaultSchiraShear = {{1, 0}, {0, 1}};
$DefaultSchira\[CapitalRho]90 = 90;
$SchiraParameters = List[
   A :> $DefaultSchiraA,
   B :> $DefaultSchiraB,
   \[CapitalLambda] :> $DefaultSchira\[CapitalLambda],
   \[CapitalPsi] :> $DefaultSchira\[CapitalPsi],
   V1Size :> $DefaultSchiraV1Size,
   V2Size :> $DefaultSchiraV2Size,
   V3Size :> $DefaultSchiraV3Size,
   HV4Size :> $DefaultSchiraHV4Size,
   V3ASize :> $DefaultSchiraV3ASize,
   FC :> $DefaultSchiraFC,
   Scale :> $DefaultSchiraScale,
   Shear :> $DefaultSchiraShear,
   \[CapitalRho]90 :> $DefaultSchira\[CapitalRho]90];

Protect[ 
  $DefaultSchiraA, $DefaultSchiraB,
  $DefaultSchira\[CapitalLambda], $DefaultSchira\[CapitalPsi],
  $DefaultSchira\[CapitalRho]90, $DefaultSchiraV1Size,
  $DefaultSchiraV2Size, $DefaultSchiraV3Size, $DefaultSchiraHV4Size,
  $DefaultSchiraV3ASize, $DefaultSchiraFC, $DefaultSchiraScale,
  $DefaultSchiraShear, $SchiraParameters];

(* Schira Parameters Keys *************************************************************************)
A = A; B = B; \[CapitalLambda] = \[CapitalLambda];
V1Size = V1Size; V2Size = V2Size; V3Size = V3Size; HV4Size = HV4Size; V3ASize = V3ASize; 
\[CapitalPsi] = \[CapitalPsi]; FC = FC; Shear = Shear;
\[CapitalRho]90 = \[CapitalRho]90;
Protect[A, B, \[CapitalLambda], 
       V1Size, V2Size, V3Size, V3ASize, HV4Size,
       \[CapitalPsi], \[CapitalRho]90, FC, Shear];

(* The Schira Model Objects ***********************************************************************)

(* private variable used below *)
Unprotect[$SchiraParameterPositions];
ClearAll[$SchiraParameterPositions];
$SchiraParameterPositions = Dispatch[
  MapThread[
    Rule,
    {$SchiraParameters[[All, 1]], Range[Length[$SchiraParameters]]}]];
Protect[$SchiraParameterPositions];

(* These actually compile the low-level Schira calculation functions *)
Unprotect[CompileSchiraFunction, CompileSchiraInverse];
ClearAll[CompileSchiraFunction, CompileSchiraInverse];
CompileSchiraFunction[a_, b_, lambda_, psi_, shearMtx_, scale_, fc_, areas_] := Check[
  With[
    {v1b = N[areas[[1]]],
     v2b = N[areas[[2]]],
     v3b = N[areas[[3]]],
     hv4b = N[areas[[4]]],
     v3ab = N[areas[[5]]],
     dsech1 = 0.1821,
     dsech2 = 0.76,
     fcx0 = N[Log[(a + lambda) / (b + lambda)]],
     xscale = If[NumberQ[scale], scale, scale[[1]]],
     yscale = If[NumberQ[scale], scale, scale[[2]]],
     mtx = MapThread[
       Append,
       {Dot[
          RotationMatrix[N[psi]],
          N[shearMtx]],
        N[fc]}]},
    (* sanity checks should already be done: just compile the function *)
    Compile[
      {{z, _Complex}},
      (* Layerless Transorm:
         First, set zLayered to the layerless tranform for each of the 4 areas *)
      With[
        {zLayered = With[
          {zz = Arg[z]*2.0/Pi},
          With[
            {sgn = If[zz == 0, 1.0, Sign[zz]]},
            Abs[z] * Exp[I * {
              v1b*zz,
              sgn * (v1b + v2b*(1.0 - Abs[zz])),
              sgn * (v1b + v2b + v3b*Abs[zz]),
              v1b + v2b + v3b + hv4b * (1.0 - 0.5 * (zz + 1.0)),
              -(v1b + v2b + v3b + 0.5 * v3ab * (zz + 1.0))}]]]},
        (* Log-Polar Transform:
           Now, do the log-polar part of the transform *)
        With[
          {zLogPolar = Table[
             With[
               {argz = Arg[
                  If[Re[zz] >= 0, zz + lambda, zz + 2.0 * lambda * (1.0 - Abs[Arg[zz]]/Pi)]],
                absz = Abs[
                  If[Re[zz] >= 0, zz + lambda, zz + 2.0 * lambda * (1.0 - Abs[Arg[zz]]/Pi)]]},
               If[absz == 0,
                 Log[a/b] + 0.0 * I,
                 Log@Divide[
                   a + absz * Exp[I * argz * Sech[argz]^(dsech1 * Sech[dsech2*Log[absz/a]])],
                   b + absz * Exp[I * argz * Sech[argz]^(dsech1 * Sech[dsech2*Log[absz/b]])]]]],
             {zz, zLayered}]},
          (* We center the FC on zero to start, by subtracting fcx0, then we scale and shear, and,
             last, we push things back to the specified FC *)
          Flatten@Dot[
            {{xscale, I*yscale}},
            mtx,
            (* Note that we flip the z here so that the arrangement matchis the LH *)
            {Re[zLogPolar] - fcx0, -Im[zLogPolar], {1.0, 1.0, 1.0, 1.0, 1.0}}]]],
      RuntimeOptions -> {"Speed", "EvaluateSymbolically" -> True},
      Parallelization -> True,
      RuntimeAttributes -> {Listable}]],
  $Failed];

CompileSchiraInverse[a_, b_, lambda_, psi_, shearMtx_, scale_, fc_, areas_] := Check[
  With[
    {v1b = N[areas[[1]]],
     v2b = N[areas[[2]]],
     v3b = N[areas[[3]]],
     hv4b = N[areas[[4]]],
     v3ab = N[areas[[5]]],
     dsech1 = 0.1821,
     dsech2 = 0.76,
     tol = 0.000001,
     fcx0 = N[Log[(a + lambda) / (b + lambda)]],
     xscale = If[NumberQ[scale], scale, scale[[1]]],
     yscale = If[NumberQ[scale], scale, scale[[2]]],
     mtx = MapThread[
       Append,
       {Dot[
          RotationMatrix[N[psi]],
          N[shearMtx]],
        N[fc]}],
     sideFn = With[
       {u = If[ListQ[scale] && Times@@scale < 0,
          {Cos[psi + 0.5*Pi], Sin[psi + 0.5*Pi]},
          {Cos[psi - 0.5*Pi], Sin[psi - 0.5*Pi]}]},
       Function[Sign[Dot[{Re@#, Im@#} - fc, u]]]]},
    (* sanity checks should already be done: we compile the function next:
       this function is basically identical to the compiled function just above, but it does not
       perform the layered transform (ie, translating area V1-V4 into an imaginary number. This
       allows us to make a simple inverse function *)
    With[
      {forward = Compile[
         {{z, _Complex}},
         (* Log-Polar Transform: Do the log-polar part of the transform *)
         With[
           {ztr = With[
              {argz = Arg[
                 If[Re[z] >= 0, z + lambda, z + 2.0 * lambda * (1.0 - Abs[Arg[z]]/Pi)]],
               absz = Abs[
                 If[Re[z] >= 0, z + lambda, z + 2.0 * lambda * (1.0 - Abs[Arg[z]]/Pi)]]},
              If[absz == 0,
                Log[a/b] + 0.0 * I,
                Log@Divide[
                  a + absz * Exp[I * argz * Sech[argz]^(dsech1 * Sech[dsech2*Log[absz/a]])],
                  b + absz * Exp[I * argz * Sech[argz]^(dsech1 * Sech[dsech2*Log[absz/b]])]]]]},
           (* We center the FC on zero to start, by subtracting fcx0, then we scale and shear, 
              and, last, we push things back to the specified FC *)
           First@Dot[{{xscale, I*yscale}}, mtx, {Re[ztr] - fcx0, Im[ztr], 1.0}]],
         RuntimeOptions -> {"Speed", "EvaluateSymbolically" -> False},
         Parallelization -> True,
         RuntimeAttributes -> {Listable}]},
      (* Now, we create an inverse function for the forward function *)
      With[
        {inverse = Function[
             Conjugate@FindRoot[
               # == forward[w],
               {w, 0.0001 - 0.0001*I, 0.0001 + 0.0001*I}
              ][[1,2]]]},
        (* And wrap this inverse in a translator for the areas *)
        Function[{z},
          With[
            {w = Check[inverse[z], Undefined],
             side = sideFn[z]},
            If[!NumberQ[w],
              {0.0, 0},
              With[
                {argw = Arg[w],
                 absw = Abs[w]},
                Which[
                  Round[Abs@argw, tol] == 0, {absw + 0.0*I, 0},
                  Round[v1b - Abs@argw, tol] >= 0, {
                    absw*Exp[I * Pi/2 * argw / v1b], 
                    If[side == 0, 1, side] * If[Round[Abs@argw - v1b, tol] == 0, 3/2, 1]},
                  Round[v2b - (Abs@argw - v1b), tol] >= 0, {
                    absw*Exp[I * Pi/2 * Sign[argw] * (1.0 - (Abs[argw] - v1b)/v2b)], 
                    side * If[Round[Abs@argw - v1b - v2b, tol] == 0, 5/2, 2]},
                  Round[v3b - (Abs@argw - v1b - v2b), tol] >= 0, {
                    absw*Exp[I * Pi/2 * Sign[argw] * (Abs[argw] - v1b - v2b)/v3b],
                    side * If[Round[Abs@argw - v1b - v2b - v3b, tol] == 0, 7/2, 3]},
                  side < 0 && Round[hv4b - (Abs@argw - v1b - v2b - v3b), tol] >= 0, {
                    absw*Exp[I * Pi * (0.5 - (Abs@argw - v1b - v2b - v3b)/hv4b)],
                    If[Round[Abs@argw - v1b - v2b - v3b - hv4b, tol] == 0, -9/2, -4]},
                  side > 0 && Round[v3ab - (Abs@argw - v1b - v2b - v3b), tol] >= 0, {
                    absw*Exp[I * Pi * ((Abs@argw - v1b - v2b - v3b)/v3ab - 0.5)],
                    If[Round[Abs@argw - v1b - v2b - v3b - v3ab, tol] == 0, 9/2, 4]},
                  side < 0, {
                    absw*Exp[I * Pi * ((Abs@argw - v1b - v2b - v3b - hv4b)/(Pi - v1b - v2b - v3b - hv4b) - 0.5)],
                    -5},
                  side > 0, {
                    absw*Exp[I * Pi * (0.5 - (Abs@argw - v1b - v2b - v3b - v3ab)/(Pi - v1b - v2b - v3b - v3ab))],
                    5},
                  True, {-absw, Infinity}]]]],
          {Listable}]]]],
  $Failed];
Protect[CompileSchiraFunction, CompileSchiraInverse];


(* This is used to force preparation of the function and inverse below *)
Unprotect[SchiraModelObjectPrep];
ClearAll[SchiraModelObjectPrep];
SchiraModelObjectPrep[params_List] := With[
  {ff = Unique["fun"],
   if = Unique["inv"],
   prf = Unique["predictRetinotopy"],
   prc = Unique["predictCoordinates"],
   a = A /. params,
   b = B /. params,
   lambda = \[CapitalLambda] /. params,
   areas = {V1Size, V2Size, V3Size, HV4Size, V3ASize} /. params,
   (* These we may change so have to update in params *)
   psi = (\[CapitalPsi] /. params) /. None -> 0,
   shearMtx = (Shear /. params) /. None -> {{1,0},{0,1}},
   scale = Replace[Scale /. params, x_?NumericQ :> {x,x}],
   fc = Replace[FC /. params, z_Complex :> {Re[x], Im[z]}]},
  (* sanity checking *)
  Which[
    !NumericQ[a] || a <= 0, Message[SchiraModelObject::badarg, "A must be numeric and > 0"],
    !NumericQ[b] || b <= 0, Message[SchiraModelObject::badarg, "B must be numeric and > 0"],
    !NumericQ[lambda] || lambda < 0, Message[
      SchiraModelObject::badarg,
      "\[CapitalLambda] must be numeric and >= 0"],
    !NumericQ[psi], Message[
      SchiraModelObject::badarg,
      "\[CapitalPsi] must be numeric and >= 0"],
    Dimensions[shearMtx] != {2,2} || shearMtx[[1,1]] != 1 || shearMtx[[2,2]] != 1, Message[
      SchiraModelObject::badarg,
      "Shear must be a 2 x 2 matrix with ones on the diagonal or None"],
    !NumericQ[shearMtx[[1,2]]] || !NumericQ[shearMtx[[2,1]]], Message[
      SchiraModelObject::badarg,
      "Shear matrix must have numeric off-diagonal elements"],
    !ListQ[scale] || Length[scale] != 2 || !NumericQ[scale[[1]]] || !NumericQ[scale[[2]]], Message[
      SchiraModelObject::badarg,
      "Scale must be a single numeric quantity or a pair of {x-scale, y-scale} numeric quantities"],
    !ListQ[fc] || Length[scale] != 2 || !NumericQ[fc[[1]]] || !NumericQ[fc[[2]]], Message[
      SchiraModelObject::badarg,
      "Foveal convluence (FC) must be a either a coordinate {x, y} with numeric quantities or a"
       <> " single complex number with numeric real and imaginary parts"],
    Not[And@@Map[NumericQ, areas]] || Not[And@@Map[(#>0)&, areas]], Message[
      SchiraModelObject::badarg,
      "V1Size, V2Size, V3Size, HV4Size, and V3ASize must all be numeric quantities > 0"],
    Total[Most[areas]] > Pi || Total[areas[[{1,2,3,5}]]] > Pi, Message[
      SchiraModelObject::badarg,
      "V1Size, V2Size, V3Size, and neither HV4Size nor V3ASize may sum to be >= Pi"]];
  (* Note that these are temporary variables *)
  SetAttributes[Evaluate[ff], Temporary];
  SetAttributes[Evaluate[if], Temporary];
  SetAttributes[Evaluate[prf], Temporary];
  SetAttributes[Evaluate[prc], Temporary];
  (* set these to auto-memoize themselves if requested *)
  ff := With[
    {f = Check[
       CompileSchiraFunction[a, b, lambda, psi, shearMtx, scale, fc, areas],
       $Failed]},
    If[f === $Failed, $Failed, (ff = f)]];
  if := With[
    {f = Check[
       CompileSchiraInverse[a, b, lambda, psi, shearMtx, scale, fc, areas],
       $Failed]},
    If[f === $Failed, $Failed, (if = f)]];
  (* And make a dispatch for this model *)
  With[
    {mdl = SchiraModelObject[
      Dispatch[
        Join[
          Cases[
            params,
            Except[
              Alternatives[
                Rule[(\[CapitalPsi])|Shear|Scale|FC, _],
                RuleDelayed[(\[CapitalPsi])|Shear|Scale|FC, _]]]],
          {\[CapitalPsi] -> psi,
           Shear -> shearMtx,
           Scale -> scale,
           FC -> fc,
           Function :> ff,
           Inverse :> if,
           CorticalMapToRetinotopy :> prf,
           RetinotopyToCorticalMap :> prc,
           All :> params,
           x_ :> Message[SchiraModelObject::badarg, x]}]]]},
    prf := With[
      {res = Check[CorticalMapToRetinotopy[mdl], $Failed]},
      If[res === $Failed, res, (prf = res)]];
    prc := With[
      {res = Check[RetinotopyToCorticalMap[mdl], $Failed]},
      If[res === $Failed, res, (prf = res)]];
    mdl]];
Protect[SchiraModelObjectPrep];

SchiraModel[
   opts : Evaluate[
     Repeated[
      (Rule | RuleDelayed)[
       Apply[Alternatives, First /@ $SchiraParameters],
       _]]]
 ] := SchiraModelObjectPrep[
  ReplaceAll[
    $SchiraParameters,
    Map[
      Function[{rule},
        Rule[
          (First[rule] :> _),
          Head[rule][First[rule], Last[rule]]]],
        {opts}]]];
SchiraModel[
   SchiraModelObject[disp_],
   opts : Evaluate[
     Repeated[
      (Rule | RuleDelayed)[
       Apply[Alternatives, First /@ $SchiraParameters],
       _]]]
 ] := SchiraModelObjectPrep[
  ReplaceAll[
    Select[
      disp[[1]],
      And[Head[#[[1]]] =!= Pattern, MemberQ[$SchiraParameters[[All,1]], #[[1]]]]&],
    Map[
      Function[{rule},
        Rule[
          (Rule|RuleDelayed)[First[rule], _],
          Head[rule][First[rule], Last[rule]]]],
        {opts}]]];
SchiraModel[] := SchiraModelObjectPrep[$SchiraParameters];
 
SchiraModelObject[disp_][x_] := Replace[x, disp];
SchiraFunction[SchiraModelObject[disp_]] := Replace[Function, disp];
SchiraInverse[SchiraModelObject[disp_]] := Replace[Inverse, disp];

CorticalMapToRetinotopy[SchiraModelObject[disp_], map_?MapQ] := With[
  {inv = Replace[Inverse, disp],
   Z = Transpose[VertexList[map]],
   r90 = Replace[\[CapitalRho]90, disp]},
  Map[
    Append[ComplexToVisualAngle[#[[1]]], #[[2]]]&,
    inv[(Z[[1]] + I * Z[[2]])] * (90.0 / r90)]];
CorticalMapToRetinotopy[SchiraModelObject[disp_], {x:Except[_List], y:Except[_List]}] := With[
  {inv = Replace[Inverse, disp],
   r90 = Replace[\[CapitalRho]90, disp]},
  With[
   {z = inv[x + I*y] * (90.0 / r90)},
   Append[ComplexToVisualAngle[z[[1]]], z[[2]]]]];
CorticalMapToRetinotopy[SchiraModelObject[disp_], coords:{{_,_}..}] := With[
  {inv = Replace[Inverse, disp],
   Z = Transpose[coords],
   r90 = Replace[\[CapitalRho]90, disp]},
  Map[
    Append[ComplexToVisualAngle[#[[1]]], #[[2]]]&,
    inv[Z[[1]] + I * Z[[2]]] * (90.0 / r90)]];
CorticalMapToRetinotopy[SchiraModelObject[disp_], X_, Y_] := With[
  {inv = Replace[Inverse, disp],
   r90 = Replace[\[CapitalRho]90, disp]},
  With[
    {res = inv[X + I*Y] * (90.0 / r90)},
    If[ListQ[First@res],
      Append[ComplexToVisualAngle[#[[1]]], #[[2]]]& /@ res,
      Append[ComplexToVisualAngle[res[[1]], res[[2]]]]]]];
CorticalMapToRetinotopy[mdl_SchiraModelObject] := Function[CorticalMapToRetinotopy[mdl, ##]];

RetinotopyToCorticalMap[SchiraModelObject[disp_], retinotopy:{{_,_}..}] := With[
  {fun = Replace[Function, disp],
   tr = Transpose[retinotopy],
   r90 = Replace[\[CapitalRho]90, disp]},
  ComplexToCoordinate[fun[r90 / 90.0 * VisualAngleToComplex[tr[[1]], tr[[2]]]]]];
RetinotopyToCorticalMap[
  SchiraModelObject[disp_],
  {polarAngle:Except[_List], eccentricity:Except[_List]}
 ] := With[
  {fun = Replace[Function, disp],
   r90 = Replace[\[CapitalRho]90, disp]},
  ComplexToCoordinate[fun[r90 / 90.0 * VisualAngleToComplex[polarAngle, eccentricity]]]];
RetinotopyToCorticalMap[SchiraModelObject[disp_], polarAngles_, eccentricities_] := With[
  {fun = Replace[Function, disp],
   r90 = Replace[\[CapitalRho]90, disp]},
  ComplexToCoordinate[fun[r90 / 90.0 * VisualAngleToComplex[polarAngles, eccentricities]]]];
RetinotopyToCorticalMap[mdl_SchiraModelObject] := Function[RetinotopyToCorticalMap[mdl, ##]];

Protect[SchiraModel, SchiraModelObject, SchiraFunction, SchiraInverse,
        CorticalMapToRetinotopy, RetinotopyToCorticalMap];

(* Plotting Data **********************************************************************************)
With[
  {angleColors = {Blue, Darker[Cyan, 1/6], Darker@Green, Darker[Yellow, 1/6], Red},
   eccenColors = Join[
    {Black, Purple, Red, Yellow, Green},
    Table[Blend[{Green, Cyan}, (u - 20.0)/20.0], {u, 25, 40, 5}],
    Table[Blend[{Cyan, White}, (u - 40.0)/50.0], {u, 45, 90, 5}]]},
  CorticalColor[{PolarAngle,LH}] = {{0,180}, angleColors};
  CorticalColor[{PolarAngle,RH}] = {{-180,0}, Reverse[angleColors]};
  CorticalColor[PolarAngle] = {{-180,180}, Join[Reverse[angleColors], Rest[angleColors]]};
  CorticalColor[Eccentricity] = {{0,90}, eccenColors};];

PolarAngleLegend[hemi : (LH|RH), opts___Rule] := DensityPlot[
  If[hemi === LH, ArcTan[x, y], ArcTan[90 - x, y]],
  {x, 0, 90},
  {y, -90, 90},
  opts,
  RegionFunction -> If[hemi === LH, (Norm[{#1, #2}] < 90 &), (Norm[{90 - #1, #2}] < 90 &)],
  ColorFunctionScaling -> False,
  ColorFunction -> With[{f = ColorCortex[PolarAngle]}, (f[90.0 - #*180.0/Pi]) &],
  Frame -> False,
  Axes -> False,
  BaseStyle -> Directive[10, FontFamily -> "Arial"],
  ImageSize -> 1.25*72,
  AspectRatio -> 2,
  Background -> White];

EccentricityLegend[hemi : (LH | RH), max_?NumericQ /; 0 < max <= 90, opts___Rule] := DensityPlot[
  If[hemi === LH, Norm[{x, y}], Norm[{max - x, y}]],
  {x, 0, max},
  {y, -max, max},
  opts,
  RegionFunction -> If[hemi === LH, (Norm[{#1, #2}] < max &), (Norm[{max - #1, #2}] < max &)],
  ColorFunctionScaling -> False,
  ColorFunction -> ColorCortex[Eccentricity],
  Frame -> False,
  Axes -> False,
  BaseStyle -> Directive[10, FontFamily -> "Arial"],
  ImageSize -> 1.25*72,
  AspectRatio -> 2,
  Background -> White];

Options[SchiraParametricPlot] = Join[
   Options[ParametricPlot],
   {VisualAreas -> Automatic,
    Range -> Full}];
SchiraParametricPlot[mdl_SchiraModelObject, opts:OptionsPattern[]] := Catch[
  With[
    {epsilon = 0.000001,
     plotRangeArg = OptionValue[PlotRange],
     colorFun = OptionValue[ColorFunction],
     colorFunSc = OptionValue[ColorFunctionScaling],
     areas = Union@Replace[
        OptionValue[VisualAreas],
        {All -> {-4, -3, -2, -1, 1, 2, 3, 4},
         Automatic -> {-3, -2, -1, 1, 2, 3},
         i_Integer /; -5 < i < 5 && i != 0 :> {i},
         l_List /; Length[l] ==  Count[l, i_Integer /; -5 < i < 5 && i != 0, {1}] :> Union[l],
         _ :> Message[
           SchiraParametricPlot::badarg,
           "VisualAreas must be All, one of +/- {1,2,3,4}, or a list of such integers"]}],
     f = mdl[RetinotopyToCorticalMap],
     range = Replace[
       OptionValue[Range],
       {(All | Full | Automatic) -> {{0, 180}, {0, 90}},
        r : {{_, _}, {_, _}} :> r,
        {t : {_, _}, r : Except[{_, _}]} :> {t, {0, r}},
        {t : {_, _}, (All | Full | Automatic)} :> {t, {0, 90}},
        {(All | Full | Automatic), r : {_, _}} :> {{0, 180}, r},
        {(All | Full | Automatic), 
          r : Except[{_, _}]} :> {{0, 180}, {0, r}},
        r_ :> {{0, 180}, {0, r}}}]},
    With[
      {msg = Which[
         ! NumericQ[range[[1, 1]]], "theta-min must be a number",
         ! NumericQ[range[[1, 2]]], "theta-max must be a number",
         ! NumericQ[range[[2, 1]]], "rho-min must be a number",
         ! NumericQ[range[[2, 2]]], "rho-max must be a number",
         ! (0 <= range[[1, 1]] < range[[1, 2]]), "theta-min must be in [0,theta-max)",
         range[[1, 2]] > 180, "theta-max must be in (theta-min,180]",
         ! (0 <= range[[2, 1]] < range[[2, 2]]), "rho-min must be in [0,rho-max)",
         range[[2, 2]] > 90, "rho-max must be in (rho-min,90]",
         True, None]},
      If[StringQ[msg], (Message[SchiraParametricPlot::badarg, msg]; Throw[$Failed])]];
    With[
     {optseq = Sequence @@ FilterRules[{opts}, Options[ParametricPlot][[All,1]]],
      optseqShow = Sequence @@ FilterRules[{opts}, Options[Show][[All,1]]],
      rhoTrans = Function[90.0*#^3.5],
      thetaLower = If[range[[1, 1]] > 90,
        None,
        {range[[1, 1]], Min[{90, range[[1, 2]]}]}],
      thetaUpper = If[range[[1, 2]] < 90,
        None,
        {Max[{90, range[[1, 1]]}], range[[1, 2]]}]},
     With[
       {graphics = Map[
          Function[
            With[
              {k = Which[# == -4, 4, # == 4, 5, True, Abs[#]],
               thetaMinIdeal = If[# == 4 || # < 0, thetaLower[[1]], thetaUpper[[1]]],
               thetaMaxIdeal = If[# == -4 || # > 0, thetaUpper[[2]], thetaLower[[2]]]},
              With[
                {thetaMin = If[# == 2 || # == 3, 
                   Max[{thetaMinIdeal, 90.0 + epsilon}],
                   thetaMinIdeal],
                 thetaMax = If[# == -3 || # == -2,
                   Min[{thetaMaxIdeal, 90.0 - epsilon}],
                   thetaMaxIdeal]},
                Quiet[
                  ParametricPlot[
                    Part[f[theta, rhoTrans[rho]], k],
                    {theta, thetaMin, thetaMax},
                    {rho, 0, 1},
                    PlotRange -> plotRangeArg,
                    ColorFunction -> If[
                      Or[colorFun === Automatic,
                         colorFun === None,
                         colorFun === False,
                         StringQ[colorFun]],
                      colorFun,
                      If[colorFunSc === False,
                        Function[colorFun[#1,#2,#3,rhoTrans[#4]]],
                        Function[colorFun[#1,#2,#3,rhoTrans[#4]/90.0]]]],
                    optseq],
                  {CompiledFunction::cfsa}]]]],
          areas]},
       With[
         {plotRange = With[
            {ranges = Cases[
               AbsoluteOptions[#,PlotRange]& /@ graphics,
               (PlotRange -> r_) :> r,
               {2}]},
           {{Min[ranges[[All, 1, 1]]], Max[ranges[[All, 1, 2]]]},
            {Min[ranges[[All, 2, 1]]], Max[ranges[[All, 2, 2]]]}}]},
         Show[
           graphics,
           PlotRange -> plotRange, 
           optseqShow]]]]]];


EccentricityStyleFunction = EccentricityStyleFunction;
PolarAngleStyleFunction = PolarAngleStyleFunction;
EccentricityLines = EccentricityLines;
PolarAngleLines = PolarAngleLines;

Options[SchiraLinePlot] = Join[
  FilterRules[Options[ParametricPlot], Except[PlotStyle | ColorFunction | ColorFunctionScaling]],
  {EccentricityStyleFunction -> Automatic,
   PolarAngleStyleFunction -> Automatic,
   EccentricityLines -> Automatic,
   PolarAngleLines -> Automatic,
   VisualAreas -> Automatic,
   Range -> Full}];
SchiraLinePlot[mdl_SchiraModelObject, opts : OptionsPattern[]] := Catch[
  With[
    {epsilon = 0.000001,
     plotRangeArg = OptionValue[PlotRange],
     areas = Union@Replace[
        OptionValue[VisualAreas],
        {All -> {-4, -3, -2, -1, 1, 2, 3, 4},
         Automatic -> {-3, -2, -1, 1, 2, 3},
         i_Integer /; -5 < i < 5 && i != 0 :> {i},
         l_List /; Length[l] == Count[l, i_Integer /; -5 < i < 5 && i != 0, {1}] :> Union[l],
         _ :> Message[
           SchiraLinePlot::badarg, 
           "VisualAreas must be All, one of +/- {1,2,3,4}, or a list of such integers"]}],
     fn = mdl[RetinotopyToCorticalMap],
     f = (SetAttributes[#, Temporary]; #)& @ Unique["f"],
     range = Replace[
       OptionValue[Range],
       {(All | Full | Automatic) -> {{0, 180}, {0, 90}},
        r : {{_, _}, {_, _}} :> r,
        {t : {_, _}, r : Except[{_, _}]} :> {t, {0, r}},
        {t : {_, _}, (All | Full | Automatic)} :> {t, {0, 90}},
        {(All | Full | Automatic), r : {_, _}} :> {{0, 180}, r},
        {(All | Full | Automatic), 
        r : Except[{_, _}]} :> {{0, 180}, {0, r}},
        r_ :> {{0, 180}, {0, r}}}],
     esf = Replace[
       OptionValue[EccentricityStyleFunction],
       x : (Automatic | Thick | Thin | Dotted | Dashed) :> With[
         {clr = ColorCortex[Eccentricity]},
         If[x === Automatic, clr, {x, clr[#]} &]]],
     psf = Replace[
       OptionValue[PolarAngleStyleFunction],
       x : (Automatic | Thick | Thin | Dotted | Dashed) :> With[
         {clr = ColorCortex[PolarAngle]},
         If[x === Automatic, clr, {x, clr[#]} &]]],
     eclines = Replace[
       OptionValue[EccentricityLines],
       {None -> {},
        x_?NumberQ :> {x},
        Automatic -> {1.25, 2.5, 5.0, 10.0, 20.0, 40.0, 90.0}}],
     palines = Replace[
       OptionValue[PolarAngleLines],
       {None -> {},
        x_?NumberQ :> {x},
        Automatic -> {0.0, 45.0, 90.0, 135.0, 180.0}}]},
    f[t_?NumericQ, r_?NumericQ, k_Integer] := Part[fn[t, r], k];
    With[
      {msg = Which[
         ! NumericQ[range[[1, 1]]], "theta-min must be a number",
         ! NumericQ[range[[1, 2]]], "theta-max must be a number",
         ! NumericQ[range[[2, 1]]], "rho-min must be a number",
         ! NumericQ[range[[2, 2]]], "rho-max must be a number",
         ! (0 <= range[[1, 1]] < range[[1, 2]]), "theta-min must be in [0,theta-max)",
         range[[1, 2]] > 180, "theta-max must be in (theta-min,180]",
         ! (0 <= range[[2, 1]] < range[[2, 2]]), "rho-min must be in [0,rho-max)",
         range[[2, 2]] > 90, "rho-max must be in (rho-min,90]",
         True, None]},
      If[StringQ[msg], (Message[SchiraLinePlot::badarg, msg]; Throw[$Failed])]];
    With[
     {optseq = Sequence @@ FilterRules[
        {opts},
        ReplacePart[Options[ParametricPlot], {All, 2} -> _]],
      optseqShow = Sequence @@ FilterRules[
        {opts},
        ReplacePart[Options[Show], {All, 2} -> _]],
      rhoTrans = Function[{rho}, range[[2, 1]] + (range[[2, 2]] - range[[2, 1]])*rho^3.5], 
      thetaLower = If[range[[1, 1]] > 90, None, {range[[1, 1]], Min[{90, range[[1, 2]]}]}], 
      thetaUpper = If[range[[1, 2]] < 90, None, {Max[{90, range[[1, 1]]}], range[[1, 2]]}],
      angLines = Replace[
        areas,
        {(-4 | 4) :> palines,
         (-3 | -2) :> Select[palines, # <= 90 &] /. (90|90.0 -> 90.0 - epsilon),
         -1 :> Select[palines, # <= 90 &],
         (2 | 3) :> Select[palines, # >= 90 &] /. (90|90.0 -> 90.0 + epsilon),
         1 -> Select[palines, # >= 90 &]},
        {1}],
      eccLines = Table[eclines, {Length@areas}]},
     With[
       {areaIdcs = Which[# == -4, 4, # == 4, 5, True, Abs[#]] & /@ areas,
        thetaMinIdeals = If[# == 4 || # < 0, thetaLower[[1]], thetaUpper[[1]]] & /@ areas,
        thetaMaxIdeals = If[# == -4 || # > 0, thetaUpper[[2]], thetaLower[[2]]] & /@ areas},
       With[
         {thetaMins = MapThread[
            Function[
              If[#1 == 2 || #1 == 3, 
                Max[{#2, 90.0 + epsilon}], 
                #2]], 
            {areas, thetaMinIdeals}], 
          thetaMaxs = MapThread[
            Function[
              If[#1 == -3 || #1 == -2, 
                Min[{#2, 90.0 - epsilon}], 
                #2]],
            {areas, thetaMaxIdeals}]},
         With[
           {angPrep = Flatten[
              MapThread[
                Function[{lines, idx},
                  Map[
                    Function[
                      {Hold[
                         Evaluate[#1],
                         Evaluate[Block[{rho}, rhoTrans[rho]]],
                         Evaluate[idx]],
                       #1}],
                    lines]],
                {angLines, areaIdcs}],
              1],
            eccPrep = Flatten[
              MapThread[
                Function[{lines, min, max, idx},
                  Map[
                    Function[
                      {Hold[
                         Evaluate[Block[{theta}, min + (max - min)*theta]],
                         Evaluate[#1],
                         Evaluate[idx]],
                       #1}],
                    lines]],
                {eccLines, thetaMins, thetaMaxs, areaIdcs}],
              1]},
           With[
             {graphics = Flatten[
                {If[Length[angPrep] == 0,
                   {},
                   ReplacePart[
                     Hold[
                       Evaluate[ReplacePart[angPrep[[All, 1]], {_, 0} -> f]],
                       {rho, 0, 1},
                       Evaluate[PlotStyle -> psf /@ angPrep[[All, 2]]],
                       Evaluate[PlotRange -> plotRangeArg],
                       Evaluate[optseq]],
                     {0 -> ParametricPlot}]],
                 If[Length[eccPrep] == 0,
                   {},
                   ReplacePart[
                     Hold[
                       Evaluate[ReplacePart[eccPrep[[All, 1]], {_, 0} -> f]],
                       {theta, 0, 1},
                       Evaluate[PlotStyle -> esf /@ eccPrep[[All, 2]]],
                       Evaluate[PlotRange -> plotRangeArg],
                       Evaluate[optseq]],
                     {0 -> ParametricPlot}]]}]},
             With[
               {plotRange = If[plotRangeArg =!= Automatic && plotRangeArg =!= Full,
                  plotRangeArg,
                  With[
                    {ranges = Cases[AbsoluteOptions /@ graphics, (PlotRange -> r_) :>r, {2}]},
                    {{Min[ranges[[All, 1, 1]]], Max[ranges[[All, 1, 2]]]},
                     {Min[ranges[[All, 2, 1]]], Max[ranges[[All, 2, 2]]]}}]]}, 
               Show[graphics, PlotRange -> plotRange, optseqShow]]]]]]]]];

(* #CorticalPotentialTerm *************************************************************************)
CorticalPotentialTerm[s_?MapQ, SchiraModel -> (args:{_SchiraModelObject, ___Rule})] := Catch[
  With[
    {mdl = First@args,
     options = Dispatch[
       Reap[
         Scan[
           Function[
             With[
               {name = #[[1]], val = #[[2]]},
               Switch[name,
                 Select, With[
                   {idcs = Flatten@Position[
                      Field[s],
                      x_ /; val[x],
                      {1},
                      Heads -> False]},
                   If[Length[idcs] == 0,
                     (Message[
                        CorticalPotentialTerm::badarg,
                       "No indices selected via Select for SchiraModel"];
                      Throw[$Failed]),
                     Sow[VertexList -> idcs]]],
                 Cases, With[
                   {idcs = Flatten@Position[Field[s], val, {1}, Heads -> False]},
                   If[Length[idcs] == 0,
                     (Message[
                        CorticalPotentialTerm::badarg,
                        "No indices selected via Cases for SchiraModel"];
                      Throw[$Failed]),
                     Sow[VertexList -> idcs]]],
                 Which, Which[
                   !ArrayQ[val, 1, IntegerQ], (
                     Message[
                       CorticalPotentialTerm::badarg,
                      "Which argument to SchiraModel type must be a non-empty 1D integer list"];
                     Throw[$Failed]),
                   Min[val] < 1 || Max[val] > Length[VertexList[s]], (
                     Message[
                       CorticalPotentialTerm::badarg,
                       "Which argument to SchiraModel contains invalid indices"];
                     Throw[$Failed]),
                   True, Sow[VertexList -> val]],
                 PolarAngle, Sow[PolarAngle -> val],
                 Eccentricity, Sow[Eccentricity -> val],
                 Weights, Sow[Weights -> val],
                 Constant, Sow[Constant -> val],
                 StandardDeviation, If[NumericQ[val] && val > 0,
                   Sow[StandardDeviation -> val],
                   (Message[
                      CorticalPotentialTerm::badarg,
                      "StandardDeviation must be a number > 0"];
                    Throw[$Failed])],
                 _, (
                   Message[
                     CorticalPotentialTerm::badarg,
                     "Unrecognized option to SchiraModel term"];
                   Throw[$Failed])]]],
           Rest@args];
        ][[2, 1]]]},
    With[
      {u = VertexList /. options,
       angleFn = Replace[PolarAngle /. options, PolarAngle -> First],
       eccenFn = Replace[Eccentricity /. options, Eccentricity -> (#[[2]] &)]},
      If[!ListQ[u],
        (Message[
          CorticalPotentialTerm::badarg,
          "no vertex list specification given to SchiraModel"];
         Throw[$Failed])];
      With[
        {std = Replace[StandardDeviation /. options, StandardDeviation -> 16.0],
         weights = Replace[
           Weights /. options,
           {Weights -> Table[1.0, {Length[u]}],
            n_?NumericQ /; n >= 0 :> Table[n, {Length[u]}],
            l_List /; ArrayQ[l, 1, NumericQ[#] && # >= 0 &] && Length[l] == Length[u] :> l,
            f_ :> Replace[
              Check[f /@ Normal[s][[u]], $Failed],
              {l_List /; ArrayQ[l, 1, NumericQ[#] && # >= 0 &] :> l,
               _ :> (
                 Message[
                   CorticalPotentialTerm::badarg,
                   StringJoin[
                     "Weights argument to SchiraModel must be a number >= 0, a list of such",
                     " numbers, or a function that, when given a vertexPosition -> vertexField",
                     " yields such a number"]];
                 Throw[$Failed])}]}],
         const = ReplaceAll[
           Replace[Constant /. options, Constant -> Automatic], 
           Automatic -> (1.0/Length[u])],
         fn = mdl[RetinotopyToCorticalMap],
         angles = Check[
           Map[
             Function[
               With[
                 {a = angleFn[#]},
                 If[!NumericQ[a] || a < 0 || a > 180,
                   Message[
                     CorticalPotentialTerm::badarg, 
                     "angles must be numbers between 0 and 180"],
                   a]]],
             Field[s][[u]]],
           Throw[$Failed]],
         eccen = Check[
           Map[
             Function[
               With[
                 {a = eccenFn[#]},
                 If[!NumericQ[a] || a < 0 || a > 90,
                   Message[
                     CorticalPotentialTerm::badarg, 
                     "angles must be numbers between 0 and 90"],
                   a]]],
             Field[s][[u]]],
           Throw[$Failed]]},
        If[!NumericQ[const] || const < 0,
          (Message[
             CorticalPotentialTerm::badarg,
             "Constant argument to SchiraModel must be a number >= 0"];
          Throw[$Failed])];
        With[
          {energy = Compile[{{x, _Real, 1}, {ideals, _Real, 2}},
             With[
               {dx = MapThread[Subtract, {Transpose[ideals], x}]},
               With[
                 {norms = Sqrt[Total[dx^2]]},
                 1.0 - Exp[-0.5*(norms/std)^2]]],
             RuntimeOptions -> {"Speed", "EvaluateSymbolically" -> False},
             Parallelization -> True],
           grad = Compile[{{x, _Real, 1}, {ideals, _Real, 2}},
             With[
               {dx = MapThread[Subtract, {x, Transpose[ideals]}]},
               With[
                 {norms = Sqrt[Total[dx^2]]},
                 With[
                   {scale = Exp[-0.5*(norms/std)^2]/std^2},
                   {Total[dx[[1]]*scale], Total[dx[[2]]*scale]}]]],
             RuntimeOptions -> {"Speed", "EvaluateSymbolically" -> False},
             Parallelization -> True],
           attrs = Check[
             MapThread[fn[#1, #2][[1 ;; 4]] &, {angles, eccen}],
<<<<<<< HEAD
             Throw[$Failed]]},
          {Function[const*Total[Flatten[weights*MapThread[energy, {#[[u]], attrs}]]]],
           Function[
             ReplacePart[
               ConstantArray[0.0, Dimensions[#]],
               MapThread[
                 Rule,
                 {u, const*MapThread[#1*grad[#2, #3] &, {weights, #[[u]], attrs}]}]]]}]]]]];
=======
             Throw[$Failed]],
           attrsIdxMap = SparseArray[u -> Range[Length[u]], Length[VertexList[s]], 0],
           replaceArray = ConstantArray[0.0, Dimensions[VertexList[s]]],
           zerov = ConstantArray[0.0, Length[First[VertexList[s]]]]},
          {Function[
             With[
               {params = {##}},
               If[Length[params] == 1, 
                 const*Total@Total[weights*MapThread[energy, {params[[1, u]], attrs}]],
                 With[
                   {idcs = Transpose[
                     Select[
                       Transpose[{params[[2]], attrsIdxMap[[params[[2]]]]}], 
                       #[[2]]>0&]]},
                   const*Total@Flatten[
                     weights[[idcs[[2]]]]*MapThread[
                       energy,
                       {params[[1, idcs[[1]]]], attrs[[idcs[[2]]]]}]]]]]],
           Function[
             With[
               {params = {##}},
               If[Length[params] == 1,
                 ReplacePart[
                   replaceArray,
                   MapThread[(#1 -> const*#2*grad[#3, #4])&, {u, weights, params[[1, u]], attrs}]],
                 With[
                   {x = params[[1]],
                    idcs = params[[2]]},
                   MapThread[
                     If[#2 == 0, zerov, const*weights[[#2]]*grad[x[[#1]], attrs[[#2]]]] &,
                     {idcs, Normal[attrsIdxMap[[idcs]]]}]]]]]}]]]]];
>>>>>>> 605de3cb

Protect[PolarAngleLegend, EccentricityLegend, SchiraParametricPlot, VisualAreas,
        SchiraLinePlot, EccentricityStyleFunction, PolarAngleStyleFunction,
        EccentricityLines, PolarAngleLines];

End[];
EndPackage[];
<|MERGE_RESOLUTION|>--- conflicted
+++ resolved
@@ -1296,16 +1296,6 @@
              Parallelization -> True],
            attrs = Check[
              MapThread[fn[#1, #2][[1 ;; 4]] &, {angles, eccen}],
-<<<<<<< HEAD
-             Throw[$Failed]]},
-          {Function[const*Total[Flatten[weights*MapThread[energy, {#[[u]], attrs}]]]],
-           Function[
-             ReplacePart[
-               ConstantArray[0.0, Dimensions[#]],
-               MapThread[
-                 Rule,
-                 {u, const*MapThread[#1*grad[#2, #3] &, {weights, #[[u]], attrs}]}]]]}]]]]];
-=======
              Throw[$Failed]],
            attrsIdxMap = SparseArray[u -> Range[Length[u]], Length[VertexList[s]], 0],
            replaceArray = ConstantArray[0.0, Dimensions[VertexList[s]]],
@@ -1337,7 +1327,6 @@
                    MapThread[
                      If[#2 == 0, zerov, const*weights[[#2]]*grad[x[[#1]], attrs[[#2]]]] &,
                      {idcs, Normal[attrsIdxMap[[idcs]]]}]]]]]}]]]]];
->>>>>>> 605de3cb
 
 Protect[PolarAngleLegend, EccentricityLegend, SchiraParametricPlot, VisualAreas,
         SchiraLinePlot, EccentricityStyleFunction, PolarAngleStyleFunction,
